--- conflicted
+++ resolved
@@ -16,15 +16,11 @@
 
 use super::*;
 
-<<<<<<< HEAD
-impl<E: Environment, const RATE: usize> Poseidon<E, RATE> {
-=======
-impl<E: Environment> PRF for Poseidon<E> {
+impl<E: Environment, const RATE: usize> PRF for Poseidon<E, RATE> {
     type Input = Field<E>;
     type Output = Field<E>;
     type Seed = Field<E>;
 
->>>>>>> 01769c3a
     #[inline]
     fn prf(&self, seed: &Self::Seed, input: &[Self::Input]) -> Self::Output {
         // Construct the preimage: seed || length(input) || input.
@@ -38,7 +34,9 @@
     }
 }
 
-impl<E: Environment> Metrics<dyn PRF<Seed = Field<E>, Input = Field<E>, Output = Field<E>>> for Poseidon<E> {
+impl<E: Environment, const RATE: usize> Metrics<dyn PRF<Seed = Field<E>, Input = Field<E>, Output = Field<E>>>
+    for Poseidon<E, RATE>
+{
     type Case = ();
 
     fn count(_parameter: &Self::Case) -> Count {
@@ -46,7 +44,9 @@
     }
 }
 
-impl<E: Environment> OutputMode<dyn PRF<Seed = Field<E>, Input = Field<E>, Output = Field<E>>> for Poseidon<E> {
+impl<E: Environment, const RATE: usize> OutputMode<dyn PRF<Seed = Field<E>, Input = Field<E>, Output = Field<E>>>
+    for Poseidon<E, RATE>
+{
     type Case = ();
 
     fn output_mode(_case: &Self::Case) -> Mode {
@@ -61,12 +61,8 @@
     use snarkvm_circuits_types::environment::Circuit;
     use snarkvm_utilities::{test_rng, UniformRand};
 
-<<<<<<< HEAD
     const ITERATIONS: usize = 10;
     const RATE: usize = 4;
-=======
-    const ITERATIONS: u64 = 10;
->>>>>>> 01769c3a
 
     fn check_prf(
         mode: Mode,
