// Copyright (C) 2019-2023 Aleo Systems Inc.
// This file is part of the snarkVM library.

// Licensed under the Apache License, Version 2.0 (the "License");
// you may not use this file except in compliance with the License.
// You may obtain a copy of the License at:
// http://www.apache.org/licenses/LICENSE-2.0

// Unless required by applicable law or agreed to in writing, software
// distributed under the License is distributed on an "AS IS" BASIS,
// WITHOUT WARRANTIES OR CONDITIONS OF ANY KIND, either express or implied.
// See the License for the specific language governing permissions and
// limitations under the License.

use super::*;

impl<N: Network> Process<N> {
    /// Executes the given authorization.
    #[inline]
    pub fn execute<A: circuit::Aleo<Network = N>>(
        &self,
        authorization: Authorization<N>,
    ) -> Result<(Response<N>, Trace<N>)> {
        let timer = timer!("Process::execute");

        // Retrieve the main request (without popping it).
        let request = authorization.peek_next()?;
        // Construct the locator.
        let locator = Locator::new(*request.program_id(), *request.function_name());

        #[cfg(feature = "aleo-cli")]
        println!("{}", format!(" • Executing '{locator}'...",).dimmed());

        // Initialize the trace.
        let trace = Arc::new(RwLock::new(Trace::new()));
        // Initialize the call stack.
        let call_stack = CallStack::execute(authorization, trace.clone())?;
        lap!(timer, "Initialize call stack");

        // Execute the circuit.
        let response = self.get_stack(request.program_id())?.execute_function::<A>(call_stack)?;
        lap!(timer, "Execute the function");

        // Extract the trace.
        let trace = Arc::try_unwrap(trace).unwrap().into_inner();
        // Ensure the trace is not empty.
        ensure!(!trace.transitions().is_empty(), "Execution of '{locator}' is empty");

        finish!(timer);
        Ok((response, trace))
    }
<<<<<<< HEAD

    /// Verifies the given execution is valid.
    /// Note: This does *not* check that the global state root exists in the ledger.
    #[inline]
    pub fn verify_execution(&self, execution: &Execution<N>) -> Result<()> {
        let timer = timer!("Process::verify_execution");

        // Ensure the execution contains transitions.
        ensure!(!execution.is_empty(), "There are no transitions in the execution");

        // Ensure the number of transitions matches the program function.
        let locator = {
            // Retrieve the transition (without popping it).
            let transition = execution.peek()?;
            // Retrieve the stack.
            let stack = self.get_stack(transition.program_id())?;
            // Ensure the number of calls matches the number of transitions.
            let number_of_calls = stack.get_number_of_calls(transition.function_name())?;
            ensure!(
                number_of_calls == execution.len(),
                "The number of transitions in the execution is incorrect. Expected {number_of_calls}, but found {}",
                execution.len()
            );
            // Output the locator of the main function.
            Locator::new(*transition.program_id(), *transition.function_name()).to_string()
        };
        lap!(timer, "Verify the number of transitions");

        // Construct the call graph of the execution.
        let call_graph = self.construct_call_graph(execution)?;

        // Initialize a map of verifying keys to public inputs.
        let mut verifier_inputs = HashMap::new();

        // Initialize a map of transition IDs to references of the transition.
        let mut transition_map = HashMap::new();

        // Verify each transition.
        for transition in execution.transitions() {
            #[cfg(debug_assertions)]
            println!("Verifying transition for {}/{}...", transition.program_id(), transition.function_name());

            // Ensure the transition is not a fee transition.
            ensure!(!transition.is_fee(), "Fee transitions are not allowed in executions");

            // Ensure the transition ID is correct.
            ensure!(**transition.id() == transition.to_root()?, "The transition ID is incorrect");
            // Ensure the number of inputs is within the allowed range.
            ensure!(transition.inputs().len() <= N::MAX_INPUTS, "Transition exceeded maximum number of inputs");
            // Ensure the number of outputs is within the allowed range.
            ensure!(transition.outputs().len() <= N::MAX_INPUTS, "Transition exceeded maximum number of outputs");

            // Compute the function ID as `Hash(network_id, program_id, function_name)`.
            let function_id = N::hash_bhp1024(
                &(
                    U16::<N>::new(N::ID),
                    transition.program_id().name(),
                    transition.program_id().network(),
                    transition.function_name(),
                )
                    .to_bits_le(),
            )?;

            // Ensure each input is valid.
            if transition
                .inputs()
                .iter()
                .enumerate()
                .any(|(index, input)| !input.verify(function_id, transition.tcm(), index))
            {
                bail!("Failed to verify a transition input")
            }
            lap!(timer, "Verify the inputs");

            // Ensure each output is valid.
            let num_inputs = transition.inputs().len();
            if transition
                .outputs()
                .iter()
                .enumerate()
                .any(|(index, output)| !output.verify(function_id, transition.tcm(), num_inputs + index))
            {
                bail!("Failed to verify a transition output")
            }
            lap!(timer, "Verify the outputs");

            // Compute the x- and y-coordinate of `tpk`.
            let (tpk_x, tpk_y) = transition.tpk().to_xy_coordinates();

            // [Inputs] Construct the verifier inputs to verify the proof.
            let mut inputs = vec![N::Field::one(), *tpk_x, *tpk_y, **transition.tcm()];
            // [Inputs] Extend the verifier inputs with the input IDs.
            inputs.extend(transition.inputs().iter().flat_map(|input| input.verifier_inputs()));

            // If there are function calls, append their inputs and outputs.
            for transition_id in call_graph.get(transition.id()).unwrap() {
                // Note that this unwrap is safe, since we are processing transitions in post-order, which implies that all callees have been added to `transition_map`.
                let transition: &&Transition<N> = transition_map.get(transition_id).unwrap();
                // [Inputs] Extend the verifier inputs with the input IDs of the external call.
                inputs.extend(transition.inputs().iter().flat_map(|input| input.verifier_inputs()));
                // [Inputs] Extend the verifier inputs with the output IDs of the external call.
                inputs.extend(transition.output_ids().map(|id| **id));
            }

            // [Inputs] Extend the verifier inputs with the output IDs.
            inputs.extend(transition.outputs().iter().flat_map(|output| output.verifier_inputs()));

            // Retrieve the stack.
            let stack = self.get_stack(transition.program_id())?;
            // Retrieve the function from the stack.
            let function = stack.get_function(transition.function_name())?;

            // Ensure the transition contains finalize inputs, if the function has a finalize scope.
            if let Some((command, logic)) = function.finalize() {
                // Ensure the transition contains finalize inputs.
                match transition.finalize() {
                    Some(finalize) => {
                        // Retrieve the number of operands.
                        let num_operands = command.operands().len();
                        // Retrieve the number of inputs.
                        let num_inputs = logic.inputs().len();

                        // Ensure the number of inputs for finalize is within the allowed range.
                        ensure!(finalize.len() <= N::MAX_INPUTS, "Transition exceeds maximum inputs for finalize");
                        // Ensure the number of inputs for finalize matches in the finalize command.
                        ensure!(finalize.len() == num_operands, "The number of inputs for finalize is incorrect");
                        // Ensure the number of inputs for finalize matches in the finalize logic.
                        ensure!(finalize.len() == num_inputs, "The number of inputs for finalize is incorrect");

                        // Convert the finalize inputs into concatenated bits.
                        let finalize_bits = finalize.iter().flat_map(ToBits::to_bits_le).collect::<Vec<_>>();
                        // Compute the checksum of the finalize inputs.
                        let checksum = N::hash_bhp1024(&finalize_bits)?;

                        // [Inputs] Extend the verifier inputs with the inputs for finalize.
                        inputs.push(*checksum);
                    }
                    None => bail!("The transition is missing inputs for 'finalize'"),
                }
            }

            lap!(timer, "Construct the verifier inputs");

            #[cfg(debug_assertions)]
            println!("Transition public inputs ({} elements): {:#?}", inputs.len(), inputs);

            // Retrieve the verifying key.
            let verifying_key = self.get_verifying_key(stack.program_id(), function.name())?;
            // Save the verifying key and its inputs.
            verifier_inputs
                .entry(Locator::new(*stack.program_id(), *function.name()))
                .or_insert((verifying_key, vec![]))
                .1
                .push(inputs);

            lap!(timer, "Constructed the verifier inputs for a transition of {}", function.name());
            // Add the transition to the transition map.
            transition_map.insert(*transition.id(), transition);
        }

        // Count the number of verifier instances.
        let num_instances = verifier_inputs.values().map(|(_, inputs)| inputs.len()).sum::<usize>();
        // Ensure the number of instances matches the number of transitions.
        ensure!(num_instances == execution.transitions().len(), "The number of verifier instances is incorrect");

        // Construct the list of verifier inputs.
        let verifier_inputs = verifier_inputs.values().cloned().collect();
        // Verify the execution proof.
        Trace::verify_execution_proof(&locator, verifier_inputs, execution)?;
        lap!(timer, "Verify the proof");

        finish!(timer);
        Ok(())
    }

    // A helper function to construct a call graph from an execution.
    // The call graph is represented as a mapping from the transition ID of a parent transition to the transition IDs of its children, in the order in which they were called.
    //
    // Suppose we have the following call structure.
    // The functions are invoked in the following order:
    // "three.aleo/a"
    //   --> "two.aleo/b"
    //        --> "zero.aleo/c"
    //   --> "zero.aleo/c"
    //   --> "one.aleo/d"
    //        --> "zero.aleo/c"
    // The order of the transitions in the `Execution` is:
    //  - [c, b, c, c, d, a]
    // However, the `Execution` only provides `Transition`s and not the call graph.
    // In other words, we do not know which transitions were invoked by which transitions.
    // Note that transition names are insufficient to reconstruct the call graph, since the same function can be invoked multiple times, in different ways.
    //
    // In order to reconstruct the call graph, we:
    // - Iterate over the call structure in reverse post-order. The ordering is maintained by the `traversal_stack`.
    // - Process each transition in the `Execution` in reverse, assigning its transition ID to the corresponding function call.
    fn construct_call_graph(&self, execution: &Execution<N>) -> Result<HashMap<N::TransitionID, Vec<N::TransitionID>>> {
        // Metadata for each transition the execution.
        struct TransitionMetadata<N: Network> {
            uid: usize,
            pid: ProgramID<N>,
            fname: Identifier<N>,
            tid: Option<N::TransitionID>,
            children: Option<Vec<usize>>,
        }

        impl<N: Network> TransitionMetadata<N> {
            fn new(counter: &mut usize, pid: ProgramID<N>, fname: Identifier<N>, tid: Option<N::TransitionID>) -> Self {
                let uid = *counter;
                *counter += 1;
                Self { uid, pid, fname, tid, children: None }
            }

            /// Returns 'true' if the subgraph starting from this transition has been fully-indexed.
            fn is_complete(&self) -> bool {
                self.tid.is_some() && self.children.is_some()
            }
        }

        // A helper function to update the call graph, given transition metadata.
        let update_call_graph = |metadata: TransitionMetadata<N>,
                                 call_graph: &mut HashMap<N::TransitionID, Vec<N::TransitionID>>,
                                 uid_to_tid: &mut HashMap<usize, N::TransitionID>|
         -> Result<()> {
            // Check that the transition metadata is complete.
            ensure!(metadata.is_complete(), "Invalid traversal - transition metadata is incomplete");
            // Update the call graph.
            call_graph.insert(
                metadata.tid.unwrap(),
                metadata
                    .children // Safe to unwrap, since the metadata is complete.
                    .unwrap()
                    .into_iter()
                    .map(|uid| match uid_to_tid.get(&uid) {
                        Some(tid) => Ok(*tid),
                        None => bail!("Invalid traversal - missing 'tid' for uid '{uid}'"),
                    })
                    .collect::<Result<Vec<_>, _>>()?,
            );
            // Update the UID to TID mapping.
            uid_to_tid.insert(metadata.uid, metadata.tid.unwrap());
            Ok(())
        };

        // Initialize a call graph, which is a map of transition IDs to the transition IDs it calls.
        let mut call_graph = HashMap::new();
        // Initialize a mapping from UIDs to transition IDs.
        let mut uid_to_tid = HashMap::new();

        // Initialize a stack to track transition metadata, while traversing the call graph.
        let mut traversal_stack: Vec<TransitionMetadata<N>> = Vec::new();
        // Initialize a counter to provide unique IDs for each transition.
        let mut counter = 0;

        // Iterate over each transition in reverse post-order, and populate the call graph.
        for transition in execution.transitions().rev() {
            // Now process the current `transition`.
            // At this point, the algorithm must maintain the following invariant:
            // - The stack is either empty, or the top entry is incomplete.
            match traversal_stack.last_mut() {
                // If the stack is empty, then push the `transition` to the top of the stack.
                None => {
                    traversal_stack.push(TransitionMetadata::new(
                        &mut counter,
                        *transition.program_id(),
                        *transition.function_name(),
                        Some(*transition.id()),
                    ));
                }
                // If the stack is not empty, then add the current transition ID to the entry.
                Some(head) => match head.pid == *transition.program_id() && head.fname == *transition.function_name() {
                    true => head.tid = Some(*transition.id()),
                    false => bail!("Invalid traversal - unexpected transition in the execution"),
                },
            }

            // Process the entry at the top of the stack. By the previous step, this entry has a transition ID.
            // Note this unwrap is safe, since we either pushed an entry to the stack or modified the one at the top of the stack.
            let top = traversal_stack.last().unwrap();
            // If the entry is complete, then add it to the call graph.
            if top.is_complete() {
                // Note this unwrap is safe, for the same reason as above.
                update_call_graph(traversal_stack.pop().unwrap(), &mut call_graph, &mut uid_to_tid)?;
            } else {
                // Retrieve the stack.
                let stack = self.get_stack(top.pid)?;
                // Retrieve the function from the stack.
                let function = stack.get_function(&top.fname)?;
                // Collect the children of the current transition.
                let children = function
                    .instructions()
                    .iter()
                    .filter_map(|instruction| match instruction {
                        Instruction::Call(call) => {
                            let (pid, fname) = match call.operator() {
                                crate::CallOperator::Locator(locator) => (locator.program_id(), locator.resource()),
                                crate::CallOperator::Resource(fname) => (&top.pid, fname),
                            };
                            Some(TransitionMetadata::new(&mut counter, *pid, *fname, None))
                        }
                        _ => None,
                    })
                    .collect::<Vec<_>>();

                // Add the children UIDs to the metadata.
                // Note this unwrap is safe, for the same reason as above.
                let top = traversal_stack.last_mut().unwrap();
                let child_uids = children.iter().map(|child| child.uid).collect::<Vec<_>>();
                match top.children {
                    None => top.children = Some(child_uids),
                    Some(_) => bail!("Invalid traversal - children have already been processed"),
                }
                // Push the children to the top of the stack.
                traversal_stack.extend(children);
            }
            // If the stack has complete metadata entries, then remove and add them to the call graph.
            while let Some(metadata) = traversal_stack.last() {
                if metadata.is_complete() {
                    update_call_graph(traversal_stack.pop().unwrap(), &mut call_graph, &mut uid_to_tid)?;
                } else {
                    break;
                }
            }
        }
        // Check that the the traversal completed correctly.
        ensure!(traversal_stack.is_empty(), "Invalid traversal - traversal stack is not empty");
        ensure!(
            counter == execution.len(),
            "Invalid traversal - counter does not match the number of transitions in the execution"
        );

        Ok(call_graph)
    }
=======
>>>>>>> d0d19456
}<|MERGE_RESOLUTION|>--- conflicted
+++ resolved
@@ -49,339 +49,4 @@
         finish!(timer);
         Ok((response, trace))
     }
-<<<<<<< HEAD
-
-    /// Verifies the given execution is valid.
-    /// Note: This does *not* check that the global state root exists in the ledger.
-    #[inline]
-    pub fn verify_execution(&self, execution: &Execution<N>) -> Result<()> {
-        let timer = timer!("Process::verify_execution");
-
-        // Ensure the execution contains transitions.
-        ensure!(!execution.is_empty(), "There are no transitions in the execution");
-
-        // Ensure the number of transitions matches the program function.
-        let locator = {
-            // Retrieve the transition (without popping it).
-            let transition = execution.peek()?;
-            // Retrieve the stack.
-            let stack = self.get_stack(transition.program_id())?;
-            // Ensure the number of calls matches the number of transitions.
-            let number_of_calls = stack.get_number_of_calls(transition.function_name())?;
-            ensure!(
-                number_of_calls == execution.len(),
-                "The number of transitions in the execution is incorrect. Expected {number_of_calls}, but found {}",
-                execution.len()
-            );
-            // Output the locator of the main function.
-            Locator::new(*transition.program_id(), *transition.function_name()).to_string()
-        };
-        lap!(timer, "Verify the number of transitions");
-
-        // Construct the call graph of the execution.
-        let call_graph = self.construct_call_graph(execution)?;
-
-        // Initialize a map of verifying keys to public inputs.
-        let mut verifier_inputs = HashMap::new();
-
-        // Initialize a map of transition IDs to references of the transition.
-        let mut transition_map = HashMap::new();
-
-        // Verify each transition.
-        for transition in execution.transitions() {
-            #[cfg(debug_assertions)]
-            println!("Verifying transition for {}/{}...", transition.program_id(), transition.function_name());
-
-            // Ensure the transition is not a fee transition.
-            ensure!(!transition.is_fee(), "Fee transitions are not allowed in executions");
-
-            // Ensure the transition ID is correct.
-            ensure!(**transition.id() == transition.to_root()?, "The transition ID is incorrect");
-            // Ensure the number of inputs is within the allowed range.
-            ensure!(transition.inputs().len() <= N::MAX_INPUTS, "Transition exceeded maximum number of inputs");
-            // Ensure the number of outputs is within the allowed range.
-            ensure!(transition.outputs().len() <= N::MAX_INPUTS, "Transition exceeded maximum number of outputs");
-
-            // Compute the function ID as `Hash(network_id, program_id, function_name)`.
-            let function_id = N::hash_bhp1024(
-                &(
-                    U16::<N>::new(N::ID),
-                    transition.program_id().name(),
-                    transition.program_id().network(),
-                    transition.function_name(),
-                )
-                    .to_bits_le(),
-            )?;
-
-            // Ensure each input is valid.
-            if transition
-                .inputs()
-                .iter()
-                .enumerate()
-                .any(|(index, input)| !input.verify(function_id, transition.tcm(), index))
-            {
-                bail!("Failed to verify a transition input")
-            }
-            lap!(timer, "Verify the inputs");
-
-            // Ensure each output is valid.
-            let num_inputs = transition.inputs().len();
-            if transition
-                .outputs()
-                .iter()
-                .enumerate()
-                .any(|(index, output)| !output.verify(function_id, transition.tcm(), num_inputs + index))
-            {
-                bail!("Failed to verify a transition output")
-            }
-            lap!(timer, "Verify the outputs");
-
-            // Compute the x- and y-coordinate of `tpk`.
-            let (tpk_x, tpk_y) = transition.tpk().to_xy_coordinates();
-
-            // [Inputs] Construct the verifier inputs to verify the proof.
-            let mut inputs = vec![N::Field::one(), *tpk_x, *tpk_y, **transition.tcm()];
-            // [Inputs] Extend the verifier inputs with the input IDs.
-            inputs.extend(transition.inputs().iter().flat_map(|input| input.verifier_inputs()));
-
-            // If there are function calls, append their inputs and outputs.
-            for transition_id in call_graph.get(transition.id()).unwrap() {
-                // Note that this unwrap is safe, since we are processing transitions in post-order, which implies that all callees have been added to `transition_map`.
-                let transition: &&Transition<N> = transition_map.get(transition_id).unwrap();
-                // [Inputs] Extend the verifier inputs with the input IDs of the external call.
-                inputs.extend(transition.inputs().iter().flat_map(|input| input.verifier_inputs()));
-                // [Inputs] Extend the verifier inputs with the output IDs of the external call.
-                inputs.extend(transition.output_ids().map(|id| **id));
-            }
-
-            // [Inputs] Extend the verifier inputs with the output IDs.
-            inputs.extend(transition.outputs().iter().flat_map(|output| output.verifier_inputs()));
-
-            // Retrieve the stack.
-            let stack = self.get_stack(transition.program_id())?;
-            // Retrieve the function from the stack.
-            let function = stack.get_function(transition.function_name())?;
-
-            // Ensure the transition contains finalize inputs, if the function has a finalize scope.
-            if let Some((command, logic)) = function.finalize() {
-                // Ensure the transition contains finalize inputs.
-                match transition.finalize() {
-                    Some(finalize) => {
-                        // Retrieve the number of operands.
-                        let num_operands = command.operands().len();
-                        // Retrieve the number of inputs.
-                        let num_inputs = logic.inputs().len();
-
-                        // Ensure the number of inputs for finalize is within the allowed range.
-                        ensure!(finalize.len() <= N::MAX_INPUTS, "Transition exceeds maximum inputs for finalize");
-                        // Ensure the number of inputs for finalize matches in the finalize command.
-                        ensure!(finalize.len() == num_operands, "The number of inputs for finalize is incorrect");
-                        // Ensure the number of inputs for finalize matches in the finalize logic.
-                        ensure!(finalize.len() == num_inputs, "The number of inputs for finalize is incorrect");
-
-                        // Convert the finalize inputs into concatenated bits.
-                        let finalize_bits = finalize.iter().flat_map(ToBits::to_bits_le).collect::<Vec<_>>();
-                        // Compute the checksum of the finalize inputs.
-                        let checksum = N::hash_bhp1024(&finalize_bits)?;
-
-                        // [Inputs] Extend the verifier inputs with the inputs for finalize.
-                        inputs.push(*checksum);
-                    }
-                    None => bail!("The transition is missing inputs for 'finalize'"),
-                }
-            }
-
-            lap!(timer, "Construct the verifier inputs");
-
-            #[cfg(debug_assertions)]
-            println!("Transition public inputs ({} elements): {:#?}", inputs.len(), inputs);
-
-            // Retrieve the verifying key.
-            let verifying_key = self.get_verifying_key(stack.program_id(), function.name())?;
-            // Save the verifying key and its inputs.
-            verifier_inputs
-                .entry(Locator::new(*stack.program_id(), *function.name()))
-                .or_insert((verifying_key, vec![]))
-                .1
-                .push(inputs);
-
-            lap!(timer, "Constructed the verifier inputs for a transition of {}", function.name());
-            // Add the transition to the transition map.
-            transition_map.insert(*transition.id(), transition);
-        }
-
-        // Count the number of verifier instances.
-        let num_instances = verifier_inputs.values().map(|(_, inputs)| inputs.len()).sum::<usize>();
-        // Ensure the number of instances matches the number of transitions.
-        ensure!(num_instances == execution.transitions().len(), "The number of verifier instances is incorrect");
-
-        // Construct the list of verifier inputs.
-        let verifier_inputs = verifier_inputs.values().cloned().collect();
-        // Verify the execution proof.
-        Trace::verify_execution_proof(&locator, verifier_inputs, execution)?;
-        lap!(timer, "Verify the proof");
-
-        finish!(timer);
-        Ok(())
-    }
-
-    // A helper function to construct a call graph from an execution.
-    // The call graph is represented as a mapping from the transition ID of a parent transition to the transition IDs of its children, in the order in which they were called.
-    //
-    // Suppose we have the following call structure.
-    // The functions are invoked in the following order:
-    // "three.aleo/a"
-    //   --> "two.aleo/b"
-    //        --> "zero.aleo/c"
-    //   --> "zero.aleo/c"
-    //   --> "one.aleo/d"
-    //        --> "zero.aleo/c"
-    // The order of the transitions in the `Execution` is:
-    //  - [c, b, c, c, d, a]
-    // However, the `Execution` only provides `Transition`s and not the call graph.
-    // In other words, we do not know which transitions were invoked by which transitions.
-    // Note that transition names are insufficient to reconstruct the call graph, since the same function can be invoked multiple times, in different ways.
-    //
-    // In order to reconstruct the call graph, we:
-    // - Iterate over the call structure in reverse post-order. The ordering is maintained by the `traversal_stack`.
-    // - Process each transition in the `Execution` in reverse, assigning its transition ID to the corresponding function call.
-    fn construct_call_graph(&self, execution: &Execution<N>) -> Result<HashMap<N::TransitionID, Vec<N::TransitionID>>> {
-        // Metadata for each transition the execution.
-        struct TransitionMetadata<N: Network> {
-            uid: usize,
-            pid: ProgramID<N>,
-            fname: Identifier<N>,
-            tid: Option<N::TransitionID>,
-            children: Option<Vec<usize>>,
-        }
-
-        impl<N: Network> TransitionMetadata<N> {
-            fn new(counter: &mut usize, pid: ProgramID<N>, fname: Identifier<N>, tid: Option<N::TransitionID>) -> Self {
-                let uid = *counter;
-                *counter += 1;
-                Self { uid, pid, fname, tid, children: None }
-            }
-
-            /// Returns 'true' if the subgraph starting from this transition has been fully-indexed.
-            fn is_complete(&self) -> bool {
-                self.tid.is_some() && self.children.is_some()
-            }
-        }
-
-        // A helper function to update the call graph, given transition metadata.
-        let update_call_graph = |metadata: TransitionMetadata<N>,
-                                 call_graph: &mut HashMap<N::TransitionID, Vec<N::TransitionID>>,
-                                 uid_to_tid: &mut HashMap<usize, N::TransitionID>|
-         -> Result<()> {
-            // Check that the transition metadata is complete.
-            ensure!(metadata.is_complete(), "Invalid traversal - transition metadata is incomplete");
-            // Update the call graph.
-            call_graph.insert(
-                metadata.tid.unwrap(),
-                metadata
-                    .children // Safe to unwrap, since the metadata is complete.
-                    .unwrap()
-                    .into_iter()
-                    .map(|uid| match uid_to_tid.get(&uid) {
-                        Some(tid) => Ok(*tid),
-                        None => bail!("Invalid traversal - missing 'tid' for uid '{uid}'"),
-                    })
-                    .collect::<Result<Vec<_>, _>>()?,
-            );
-            // Update the UID to TID mapping.
-            uid_to_tid.insert(metadata.uid, metadata.tid.unwrap());
-            Ok(())
-        };
-
-        // Initialize a call graph, which is a map of transition IDs to the transition IDs it calls.
-        let mut call_graph = HashMap::new();
-        // Initialize a mapping from UIDs to transition IDs.
-        let mut uid_to_tid = HashMap::new();
-
-        // Initialize a stack to track transition metadata, while traversing the call graph.
-        let mut traversal_stack: Vec<TransitionMetadata<N>> = Vec::new();
-        // Initialize a counter to provide unique IDs for each transition.
-        let mut counter = 0;
-
-        // Iterate over each transition in reverse post-order, and populate the call graph.
-        for transition in execution.transitions().rev() {
-            // Now process the current `transition`.
-            // At this point, the algorithm must maintain the following invariant:
-            // - The stack is either empty, or the top entry is incomplete.
-            match traversal_stack.last_mut() {
-                // If the stack is empty, then push the `transition` to the top of the stack.
-                None => {
-                    traversal_stack.push(TransitionMetadata::new(
-                        &mut counter,
-                        *transition.program_id(),
-                        *transition.function_name(),
-                        Some(*transition.id()),
-                    ));
-                }
-                // If the stack is not empty, then add the current transition ID to the entry.
-                Some(head) => match head.pid == *transition.program_id() && head.fname == *transition.function_name() {
-                    true => head.tid = Some(*transition.id()),
-                    false => bail!("Invalid traversal - unexpected transition in the execution"),
-                },
-            }
-
-            // Process the entry at the top of the stack. By the previous step, this entry has a transition ID.
-            // Note this unwrap is safe, since we either pushed an entry to the stack or modified the one at the top of the stack.
-            let top = traversal_stack.last().unwrap();
-            // If the entry is complete, then add it to the call graph.
-            if top.is_complete() {
-                // Note this unwrap is safe, for the same reason as above.
-                update_call_graph(traversal_stack.pop().unwrap(), &mut call_graph, &mut uid_to_tid)?;
-            } else {
-                // Retrieve the stack.
-                let stack = self.get_stack(top.pid)?;
-                // Retrieve the function from the stack.
-                let function = stack.get_function(&top.fname)?;
-                // Collect the children of the current transition.
-                let children = function
-                    .instructions()
-                    .iter()
-                    .filter_map(|instruction| match instruction {
-                        Instruction::Call(call) => {
-                            let (pid, fname) = match call.operator() {
-                                crate::CallOperator::Locator(locator) => (locator.program_id(), locator.resource()),
-                                crate::CallOperator::Resource(fname) => (&top.pid, fname),
-                            };
-                            Some(TransitionMetadata::new(&mut counter, *pid, *fname, None))
-                        }
-                        _ => None,
-                    })
-                    .collect::<Vec<_>>();
-
-                // Add the children UIDs to the metadata.
-                // Note this unwrap is safe, for the same reason as above.
-                let top = traversal_stack.last_mut().unwrap();
-                let child_uids = children.iter().map(|child| child.uid).collect::<Vec<_>>();
-                match top.children {
-                    None => top.children = Some(child_uids),
-                    Some(_) => bail!("Invalid traversal - children have already been processed"),
-                }
-                // Push the children to the top of the stack.
-                traversal_stack.extend(children);
-            }
-            // If the stack has complete metadata entries, then remove and add them to the call graph.
-            while let Some(metadata) = traversal_stack.last() {
-                if metadata.is_complete() {
-                    update_call_graph(traversal_stack.pop().unwrap(), &mut call_graph, &mut uid_to_tid)?;
-                } else {
-                    break;
-                }
-            }
-        }
-        // Check that the the traversal completed correctly.
-        ensure!(traversal_stack.is_empty(), "Invalid traversal - traversal stack is not empty");
-        ensure!(
-            counter == execution.len(),
-            "Invalid traversal - counter does not match the number of transitions in the execution"
-        );
-
-        Ok(call_graph)
-    }
-=======
->>>>>>> d0d19456
 }