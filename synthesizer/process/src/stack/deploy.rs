--- conflicted
+++ resolved
@@ -111,28 +111,8 @@
             let assignments = Assignments::<N>::default();
             // Initialize the call stack.
             let call_stack = CallStack::CheckDeployment(vec![request], burner_private_key, assignments.clone());
-<<<<<<< HEAD
-            // Synthesize the circuit.
-            let _response = self.execute_function::<A>(call_stack)?;
-            lap!(timer, "Synthesize the circuit");
-            // Check the certificate.
-            match assignments.read().last() {
-                None => {
-                    bail!("The assignment for function '{}' is missing in '{program_id}'", function.name())
-                }
-                Some((assignment, _)) => {
-                    // Ensure the certificate is valid.
-                    if !certificate.verify(&function.name().to_string(), assignment, verifying_key) {
-                        bail!("The certificate for function '{}' is invalid in '{program_id}'", function.name())
-                    }
-                    lap!(timer, "Ensure the certificate is valid");
-                }
-            };
-=======
-
             // Append the function name, callstack, and assignments.
             call_stacks.push((function.name(), call_stack, assignments));
->>>>>>> c7a3af4f
         }
 
         // Verify the certificates.
@@ -146,7 +126,7 @@
                     None => {
                         bail!("The assignment for function '{}' is missing in '{program_id}'", function_name)
                     }
-                    Some(assignment) => {
+                    Some((assignment, _metrics)) => {
                         // Ensure the certificate is valid.
                         if !certificate.verify(&function_name.to_string(), assignment, verifying_key) {
                             bail!("The certificate for function '{}' is invalid in '{program_id}'", function_name)
