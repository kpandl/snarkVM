// Copyright (C) 2019-2022 Aleo Systems Inc.
// This file is part of the snarkVM library.

// The snarkVM library is free software: you can redistribute it and/or modify
// it under the terms of the GNU General Public License as published by
// the Free Software Foundation, either version 3 of the License, or
// (at your option) any later version.

// The snarkVM library is distributed in the hope that it will be useful,
// but WITHOUT ANY WARRANTY; without even the implied warranty of
// MERCHANTABILITY or FITNESS FOR A PARTICULAR PURPOSE. See the
// GNU General Public License for more details.

// You should have received a copy of the GNU General Public License
// along with the snarkVM library. If not, see <https://www.gnu.org/licenses/>.

use crate::{rand::Uniform, FromBits, FromBytes, ToBits, ToBytes};

use num_bigint::BigUint;
use std::fmt::{Debug, Display};

mod bigint_256;
pub use bigint_256::*;

mod bigint_384;
pub use bigint_384::*;

#[cfg(test)]
mod tests;

/// This defines a `BigInteger`, a smart wrapper around a
/// sequence of `u64` limbs, least-significant digit first.
pub trait BigInteger:
    ToBits
    + FromBits
    + ToBytes
    + FromBytes
    + Copy
    + Clone
    + Debug
    + Default
    + Display
    + Eq
    + Ord
    + Send
    + Sized
    + Sync
    + 'static
    + Uniform
    + AsMut<[u64]>
    + AsRef<[u64]>
    + From<u64>
{
    /// The number of limbs used in this BigInteger.
    const NUM_LIMBS: usize;

    /// Add another representation to this one, returning the carry bit.
    fn add_nocarry(&mut self, other: &Self) -> bool;

    /// Subtract another representation from this one, returning the borrow bit.
    fn sub_noborrow(&mut self, other: &Self) -> bool;

    /// Performs a leftwise bitshift of this number, effectively multiplying
    /// it by 2. Overflow is ignored.
    fn mul2(&mut self);

    /// Performs a leftwise bitshift of this number by some amount.
    fn muln(&mut self, amt: u32);

    /// Performs a rightwise bitshift of this number, effectively dividing
    /// it by 2.
    fn div2(&mut self);

    /// Performs a rightwise bitshift of this number by some amount.
    fn divn(&mut self, amt: u32);

    /// Returns true iff this number is odd.
    fn is_odd(&self) -> bool;

    /// Returns true iff this number is even.
    fn is_even(&self) -> bool;

    /// Returns true iff this number is zero.
    fn is_zero(&self) -> bool;

    /// Compute the number of bits needed to encode this number. Always a
    /// multiple of 64.
    fn num_bits(&self) -> u32;

    /// Compute the `i`-th bit of `self`.
    fn get_bit(&self, i: usize) -> bool;

    /// Returns the BigUint representation.
    fn to_biguint(&self) -> BigUint;

    /// Returns a vector for wnaf.
    fn find_wnaf(&self) -> Vec<i64>;
}

pub mod arithmetic {
    /// Calculate a + b + carry, returning the sum and modifying the
    /// carry value.
    #[inline(always)]
    pub fn adc(a: &mut u64, b: u64, carry: u64) -> u64 {
        let tmp = u128::from(*a) + u128::from(b) + u128::from(carry);
        *a = tmp as u64;
        (tmp >> 64) as u64
    }

    /// set a = a - b - borrow, and returning the borrow value.
    #[inline(always)]
    pub fn sbb(a: &mut u64, b: u64, borrow: u64) -> u64 {
        let tmp = (1u128 << 64) + u128::from(*a) - u128::from(b) - u128::from(borrow);
<<<<<<< HEAD
        let carry = (tmp >> 64 == 0).into();
=======
        let carry = u64::from(tmp >> 64 == 0);
>>>>>>> 1527ec98
        *a = tmp as u64;
        carry
    }

    /// Calculate a + (b * c) + carry, returning the least significant digit
    /// and setting carry to the most significant digit.
    #[inline(always)]
    pub fn mac_with_carry(a: u64, b: u64, c: u64, carry: &mut u64) -> u64 {
        let tmp = (u128::from(a)) + u128::from(b) * u128::from(c) + u128::from(*carry);

        *carry = (tmp >> 64) as u64;

        tmp as u64
    }

    /// Calculate a + b * c, returning the lower 64 bits of the result and setting
    /// `carry` to the upper 64 bits.
    #[inline(always)]
    pub fn mac(a: u64, b: u64, c: u64, carry: &mut u64) -> u64 {
        let tmp = (u128::from(a)) + u128::from(b) * u128::from(c);

        *carry = (tmp >> 64) as u64;

        tmp as u64
    }

    /// Calculate a + b * c, discarding the lower 64 bits of the result and setting
    /// `carry` to the upper 64 bits.
    #[inline(always)]
    pub fn mac_discard(a: u64, b: u64, c: u64, carry: &mut u64) {
        let tmp = (u128::from(a)) + u128::from(b) * u128::from(c);

        *carry = (tmp >> 64) as u64;
    }
}<|MERGE_RESOLUTION|>--- conflicted
+++ resolved
@@ -111,11 +111,7 @@
     #[inline(always)]
     pub fn sbb(a: &mut u64, b: u64, borrow: u64) -> u64 {
         let tmp = (1u128 << 64) + u128::from(*a) - u128::from(b) - u128::from(borrow);
-<<<<<<< HEAD
-        let carry = (tmp >> 64 == 0).into();
-=======
         let carry = u64::from(tmp >> 64 == 0);
->>>>>>> 1527ec98
         *a = tmp as u64;
         carry
     }
