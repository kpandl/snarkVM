// Copyright (C) 2019-2023 Aleo Systems Inc.
// This file is part of the snarkVM library.

// Licensed under the Apache License, Version 2.0 (the "License");
// you may not use this file except in compliance with the License.
// You may obtain a copy of the License at:
// http://www.apache.org/licenses/LICENSE-2.0

// Unless required by applicable law or agreed to in writing, software
// distributed under the License is distributed on an "AS IS" BASIS,
// WITHOUT WARRANTIES OR CONDITIONS OF ANY KIND, either express or implied.
// See the License for the specific language governing permissions and
// limitations under the License.

#![forbid(unsafe_code)]
#![warn(clippy::cast_possible_truncation)]

mod bytes;
mod serialize;
mod string;

use console::{account::Address, prelude::*, program::SUBDAG_CERTIFICATES_DEPTH, types::Field};
use ledger_committee::Committee;
use narwhal_batch_certificate::BatchCertificate;
use narwhal_batch_header::BatchHeader;
use narwhal_transmission_id::TransmissionID;

use indexmap::IndexSet;
use std::collections::BTreeMap;

#[cfg(not(feature = "serial"))]
use rayon::prelude::*;

/// Returns `true` if the rounds are sequential.
fn is_sequential<T>(map: &BTreeMap<u64, T>) -> bool {
    let mut previous_round = None;
    for &round in map.keys() {
        match previous_round {
            Some(previous) if previous + 1 != round => return false,
            _ => previous_round = Some(round),
        }
    }
    true
}

/// Returns `true` if the DFS traversal using the given subdag structure matches the commit.
fn sanity_check_subdag_with_dfs<N: Network>(subdag: &BTreeMap<u64, IndexSet<BatchCertificate<N>>>) -> bool {
    use std::collections::HashSet;

    // Initialize a map for the certificates to commit.
    let mut commit = BTreeMap::<u64, IndexSet<_>>::new();
    // Initialize a set for the already ordered certificates.
    let mut already_ordered = HashSet::new();
    // Initialize a buffer for the certificates to order, starting with the leader certificate.
    let mut buffer = subdag.iter().next_back().map_or(Default::default(), |(_, leader)| leader.clone());
    // Iterate over the certificates to order.
    while let Some(certificate) = buffer.pop() {
        // Insert the certificate into the map.
        commit.entry(certificate.round()).or_default().insert(certificate.clone());
        // Iterate over the previous certificate IDs.
        for previous_certificate_id in certificate.previous_certificate_ids() {
            let Some(previous_certificate) = subdag
                .get(&(certificate.round() - 1))
                .and_then(|map| map.iter().find(|certificate| certificate.id() == *previous_certificate_id))
            else {
                // It is either ordered or below the GC round.
                continue;
            };
            // Insert the previous certificate into the set of already ordered certificates.
            if !already_ordered.insert(previous_certificate.id()) {
                // If the previous certificate is already ordered, continue.
                continue;
            }
            // Insert the previous certificate into the buffer.
            buffer.insert(previous_certificate.clone());
        }
    }
    // Return `true` if the subdag matches the commit.
    &commit == subdag
}

<<<<<<< HEAD
/// Returns the weighted median timestamp of the given timestamps and stakes.
fn weighted_median(timestamps_and_stake: Vec<(i64, u64)>) -> i64 {
    let mut timestamps_and_stake = timestamps_and_stake;

    // Sort the timestamps.
    #[cfg(not(feature = "serial"))]
    timestamps_and_stake.par_sort_unstable_by_key(|(timestamp, _)| *timestamp);
    #[cfg(feature = "serial")]
    timestamps_and_stake.sort_unstable_by_key(|(timestamp, _)| *timestamp);

    // Calculate the total stake of the authors.
    let total_stake = timestamps_and_stake.iter().map(|(_, stake)| *stake).sum::<u64>();

    // Initialize the current timestamp and accumulated stake.
    let mut current_timestamp: i64 = 0;
    let mut accumulated_stake: u64 = 0;

    // Find the weighted median timestamp.
    for (timestamp, stake) in timestamps_and_stake.iter() {
        accumulated_stake = accumulated_stake.saturating_add(*stake);
        current_timestamp = *timestamp;
        if accumulated_stake.saturating_mul(2) >= total_stake {
            break;
        }
    }

    // Return the weighted median timestamp
    current_timestamp
}

#[derive(Clone, PartialEq, Eq)]
=======
#[derive(Clone)]
>>>>>>> 6a5ef630
pub struct Subdag<N: Network> {
    /// The subdag of round certificates.
    subdag: BTreeMap<u64, IndexSet<BatchCertificate<N>>>,
    /// The election certificate IDs.
    election_certificate_ids: IndexSet<Field<N>>,
}

impl<N: Network> PartialEq for Subdag<N> {
    fn eq(&self, other: &Self) -> bool {
        // Note: We do not check equality on `election_certificate_ids` as it would cause `Block::eq` to trigger false-positives.
        self.subdag == other.subdag
    }
}

impl<N: Network> Eq for Subdag<N> {}

impl<N: Network> Subdag<N> {
    /// Initializes a new subdag.
    pub fn from(
        subdag: BTreeMap<u64, IndexSet<BatchCertificate<N>>>,
        election_certificate_ids: IndexSet<Field<N>>,
    ) -> Result<Self> {
        // Ensure the subdag is not empty.
        ensure!(!subdag.is_empty(), "Subdag cannot be empty");
        // Ensure the subdag does not exceed the maximum number of rounds.
        ensure!(
            subdag.len() <= usize::try_from(Self::MAX_ROUNDS)?,
            "Subdag cannot exceed the maximum number of rounds"
        );
        // Ensure the anchor round is even.
        ensure!(subdag.iter().next_back().map_or(0, |(r, _)| *r) % 2 == 0, "Anchor round must be even");
        // Ensure there is only one leader certificate.
        ensure!(subdag.iter().next_back().map_or(0, |(_, c)| c.len()) == 1, "Subdag cannot have multiple leaders");
        // Ensure the number of election certificate IDs is within bounds.
        ensure!(
            election_certificate_ids.len() <= usize::try_from(BatchHeader::<N>::MAX_CERTIFICATES)?,
            "Number of election certificate IDs exceeds the maximum"
        );
        // Ensure the rounds are sequential.
        ensure!(is_sequential(&subdag), "Subdag rounds must be sequential");
        // Ensure the subdag structure matches the commit.
        ensure!(sanity_check_subdag_with_dfs(&subdag), "Subdag structure does not match commit");
        // Ensure the leader certificate is an even round.
        Ok(Self { subdag, election_certificate_ids })
    }
}

impl<N: Network> Subdag<N> {
    /// The maximum number of rounds in a subdag (bounded up to GC depth).
    pub const MAX_ROUNDS: u64 = BatchHeader::<N>::MAX_GC_ROUNDS;
}

impl<N: Network> Subdag<N> {
    /// Returns the anchor round.
    pub fn anchor_round(&self) -> u64 {
        self.subdag.iter().next_back().map_or(0, |(round, _)| *round)
    }

    /// Returns the certificate IDs of the subdag (from earliest round to latest round).
    pub fn certificate_ids(&self) -> impl Iterator<Item = Field<N>> + '_ {
        self.values().flatten().map(BatchCertificate::id)
    }

    /// Returns the leader certificate.
    pub fn leader_certificate(&self) -> &BatchCertificate<N> {
        // Retrieve entry for the anchor round.
        let entry = self.subdag.iter().next_back();
        debug_assert!(entry.is_some(), "There must be at least one round of certificates");
        // Retrieve the certificates from the anchor round.
        let certificates = entry.expect("There must be one round in the subdag").1;
        debug_assert!(certificates.len() == 1, "There must be only one leader certificate, by definition");
        // Note: There is guaranteed to be only one leader certificate.
        certificates.iter().next().expect("There must be a leader certificate")
    }

    /// Returns the address of the leader.
    pub fn leader_address(&self) -> Address<N> {
        // Retrieve the leader address from the leader certificate.
        self.leader_certificate().author()
    }

    /// Returns the transmission IDs of the subdag (from earliest round to latest round).
    pub fn transmission_ids(&self) -> impl Iterator<Item = &TransmissionID<N>> {
        self.values().flatten().flat_map(BatchCertificate::transmission_ids)
    }

    /// Returns the timestamp of the anchor round, defined as the weighted median timestamp of the subdag.
    pub fn timestamp(&self, committee: &Committee<N>) -> i64 {
        match self.leader_certificate() {
            BatchCertificate::V1 { .. } => self.leader_certificate().timestamp(),
            BatchCertificate::V2 { .. } => {
                // Retrieve the timestamps and stakes of the certificates.
                let timestamps_and_stakes = self
                    .values()
                    .flatten()
                    .map(|certificate| (certificate.timestamp(), committee.get_stake(certificate.author())))
                    .collect::<Vec<_>>();

                // Return the weighted median timestamp
                weighted_median(timestamps_and_stakes)
            }
        }
    }

    /// Returns the election certificate IDs.
    pub fn election_certificate_ids(&self) -> &IndexSet<Field<N>> {
        &self.election_certificate_ids
    }

    /// Returns the subdag root of the certificates.
    pub fn to_subdag_root(&self) -> Result<Field<N>> {
        // Prepare the leaves.
        let leaves = cfg_iter!(self.subdag)
            .map(|(_, certificates)| {
                certificates.iter().flat_map(|certificate| certificate.id().to_bits_le()).collect::<Vec<_>>()
            })
            .collect::<Vec<_>>();

        // Compute the subdag root.
        Ok(*N::merkle_tree_bhp::<SUBDAG_CERTIFICATES_DEPTH>(&leaves)?.root())
    }
}

impl<N: Network> Deref for Subdag<N> {
    type Target = BTreeMap<u64, IndexSet<BatchCertificate<N>>>;

    /// Returns the batch certificates.
    fn deref(&self) -> &Self::Target {
        &self.subdag
    }
}

#[cfg(any(test, feature = "test-helpers"))]
pub mod test_helpers {
    use super::*;
    use console::{network::Testnet3, prelude::TestRng};

    use indexmap::{indexset, IndexSet};

    type CurrentNetwork = Testnet3;

    /// Returns a sample subdag, sampled at random.
    pub fn sample_subdag(rng: &mut TestRng) -> Subdag<CurrentNetwork> {
        const F: usize = 1;
        const AVAILABILITY_THRESHOLD: usize = F + 1;
        const QUORUM_THRESHOLD: usize = 2 * F + 1;

        // Initialize the map for the subdag.
        let mut subdag = BTreeMap::<u64, IndexSet<_>>::new();

        // Initialize the starting round.
        let starting_round = {
            loop {
                let round = rng.gen_range(2..u64::MAX);
                if round % 2 == 0 {
                    break round;
                }
            }
        };

        // Process the earliest round.
        let mut previous_certificate_ids = IndexSet::new();
        for _ in 0..AVAILABILITY_THRESHOLD {
            let certificate =
                narwhal_batch_certificate::test_helpers::sample_batch_certificate_for_round(starting_round, rng);
            previous_certificate_ids.insert(certificate.id());
            subdag.entry(starting_round).or_default().insert(certificate);
        }

        // Process the middle round.
        let mut previous_certificate_ids_2 = IndexSet::new();
        for _ in 0..QUORUM_THRESHOLD {
            let certificate =
                narwhal_batch_certificate::test_helpers::sample_batch_certificate_for_round_with_previous_certificate_ids(starting_round + 1, previous_certificate_ids.clone(), rng);
            previous_certificate_ids_2.insert(certificate.id());
            subdag.entry(starting_round + 1).or_default().insert(certificate);
        }

        // Process the latest round.
        let certificate =
            narwhal_batch_certificate::test_helpers::sample_batch_certificate_for_round_with_previous_certificate_ids(
                starting_round + 2,
                previous_certificate_ids_2,
                rng,
            );
        subdag.insert(starting_round + 2, indexset![certificate]);

        // Initialize the election certificate IDs.
        let mut election_certificate_ids = IndexSet::new();
        for _ in 0..AVAILABILITY_THRESHOLD {
            election_certificate_ids.insert(rng.gen());
        }

        // Return the subdag.
        Subdag::from(subdag, election_certificate_ids).unwrap()
    }

    /// Returns a list of sample subdags, sampled at random.
    pub fn sample_subdags(rng: &mut TestRng) -> Vec<Subdag<CurrentNetwork>> {
        // Initialize a sample vector.
        let mut sample = Vec::with_capacity(10);
        // Append sample subdags.
        for _ in 0..10 {
            sample.push(sample_subdag(rng));
        }
        // Return the sample vector.
        sample
    }
}

#[cfg(test)]
mod tests {
    use super::*;
    use narwhal_batch_header::BatchHeader;

    type CurrentNetwork = console::network::Testnet3;

    const ITERATIONS: u64 = 100;

    #[test]
    fn test_max_certificates() {
        // Determine the maximum number of certificates in a block.
        let max_certificates_per_block = usize::try_from(BatchHeader::<CurrentNetwork>::MAX_GC_ROUNDS).unwrap()
            * BatchHeader::<CurrentNetwork>::MAX_CERTIFICATES as usize;

        // Note: The maximum number of certificates in a block must be able to be Merklized.
        assert!(
            max_certificates_per_block <= 2u32.checked_pow(SUBDAG_CERTIFICATES_DEPTH as u32).unwrap() as usize,
            "The maximum number of certificates in a block is too large"
        );
    }

    #[test]
    fn test_weighted_median_simple() {
        // Test a simple case with equal weights.
        let data = vec![(1, 10), (2, 10), (3, 10)];
        assert_eq!(weighted_median(data), 2);

        // Test a case with a single element.
        let data = vec![(5, 10)];
        assert_eq!(weighted_median(data), 5);

        // Test a case with an even number of elements
        let data = vec![(1, 10), (2, 30), (3, 20), (4, 40)];
        assert_eq!(weighted_median(data), 3);

        // Test a case with a skewed weight.
        let data = vec![(100, 100), (200, 10000), (300, 500)];
        assert_eq!(weighted_median(data), 200);

        // Test a case with a empty set.
        assert_eq!(weighted_median(vec![]), 0);

        // Test a case where there is possible truncation.
        let data = vec![(1, 1), (2, 1), (3, 1), (4, 1), (5, 1)];
        assert_eq!(weighted_median(data), 3);

        // Test a case where weights of 0 do not affect the median.
        let data = vec![(1, 10), (2, 0), (3, 0), (4, 0), (5, 20), (6, 0), (7, 10)];
        assert_eq!(weighted_median(data), 5);
    }

    #[test]
    fn test_weighted_median_range() {
        let mut rng = TestRng::default();

        for _ in 0..ITERATIONS {
            let data: Vec<(i64, u64)> = (0..10).map(|_| (rng.gen_range(1..100), rng.gen_range(10..100))).collect();
            let min = data.iter().min_by_key(|x| x.0).unwrap().0;
            let max = data.iter().max_by_key(|x| x.0).unwrap().0;
            let median = weighted_median(data);
            assert!(median >= min && median <= max);
        }
    }

    #[test]
    fn test_weighted_median_scaled_weights() {
        let mut rng = TestRng::default();

        for _ in 0..ITERATIONS {
            let data: Vec<(i64, u64)> = (0..10).map(|_| (rng.gen_range(1..100), rng.gen_range(10..100) * 2)).collect();
            let scaled_data: Vec<(i64, u64)> = data.iter().map(|&(t, s)| (t, s * 10)).collect();

            if weighted_median(data.clone()) != weighted_median(scaled_data.clone()) {
                println!("data: {:?}", data);
                println!("scaled_data: {:?}", scaled_data);
            }
            assert_eq!(weighted_median(data), weighted_median(scaled_data));
        }
    }
}<|MERGE_RESOLUTION|>--- conflicted
+++ resolved
@@ -79,7 +79,6 @@
     &commit == subdag
 }
 
-<<<<<<< HEAD
 /// Returns the weighted median timestamp of the given timestamps and stakes.
 fn weighted_median(timestamps_and_stake: Vec<(i64, u64)>) -> i64 {
     let mut timestamps_and_stake = timestamps_and_stake;
@@ -110,10 +109,7 @@
     current_timestamp
 }
 
-#[derive(Clone, PartialEq, Eq)]
-=======
 #[derive(Clone)]
->>>>>>> 6a5ef630
 pub struct Subdag<N: Network> {
     /// The subdag of round certificates.
     subdag: BTreeMap<u64, IndexSet<BatchCertificate<N>>>,
