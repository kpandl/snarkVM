// Copyright (C) 2019-2023 Aleo Systems Inc.
// This file is part of the snarkVM library.

// Licensed under the Apache License, Version 2.0 (the "License");
// you may not use this file except in compliance with the License.
// You may obtain a copy of the License at:
// http://www.apache.org/licenses/LICENSE-2.0

// Unless required by applicable law or agreed to in writing, software
// distributed under the License is distributed on an "AS IS" BASIS,
// WITHOUT WARRANTIES OR CONDITIONS OF ANY KIND, either express or implied.
// See the License for the specific language governing permissions and
// limitations under the License.

use console::{
    network::Network,
    program::{Literal, Plaintext},
    types::Address,
};
use ledger_block::{Input, Transactions, Transition};

use anyhow::{anyhow, bail, ensure, Result};

/// Returns the address that minted microcredits, given a mint transition.
pub fn mint_address<N: Network>(transition: &Transition<N>) -> Result<&Address<N>> {
    // Ensure this is a mint transition.
    ensure!(transition.is_mint(), "Invalid mint transaction: expected a mint");
    // Extract the address from the input.
    match transition.inputs().get(0) {
        Some(Input::Public(_, Some(Plaintext::Literal(Literal::Address(address), _)))) => Ok(address),
        _ => bail!("Invalid mint transaction: Missing public input (address) in 'credits.aleo/mint'"),
    }
}

/// Returns the amount minted in microcredits, given a mint transition.
pub fn mint_amount<N: Network>(transition: &Transition<N>) -> Result<u64> {
    debug_assert!(transition.is_mint(), "Invalid mint transition: expected a mint");
    // Extract the amount from the input.
    match transition.inputs().get(1) {
        Some(Input::Public(_, Some(Plaintext::Literal(Literal::U64(amount), _)))) => Ok(**amount),
        _ => bail!("Invalid mint transition: Missing public input (amount) in 'credits.aleo/mint'"),
    }
}

/// Returns the next total supply in microcredits, given the starting total supply and newly-confirmed transactions.
pub fn update_total_supply<N: Network>(
    starting_total_supply_in_microcredits: u64,
    block_reward: u64,
    puzzle_reward: u64,
    transactions: &Transactions<N>,
) -> Result<u64> {
    // Initialize the next total supply of microcredits.
    let mut next_total_supply = starting_total_supply_in_microcredits;
    // Add the block reward to the total supply.
    next_total_supply = next_total_supply.saturating_add(block_reward);
    // Add the puzzle reward to the total supply.
    next_total_supply = next_total_supply.saturating_add(puzzle_reward);

    // Iterate through the transactions to calculate the next total supply of microcredits.
    for confirmed in transactions.iter() {
        // Subtract the fee from the total supply.
<<<<<<< HEAD
        final_total_supply = final_total_supply
            .checked_sub(*confirmed.fee_amount()?)
=======
        next_total_supply = next_total_supply
            .checked_sub(*confirmed.fee()?)
>>>>>>> 891fd08b
            .ok_or_else(|| anyhow!("The proposed fee underflows the total supply of microcredits"))?;

        // Iterate over the transitions in the transaction.
        for transition in confirmed.transaction().transitions() {
            // If the transition contains a mint, add the amount to the total supply.
            if transition.is_mint() {
                // Add the amount minted to the total supply.
                next_total_supply = next_total_supply
                    .checked_add(mint_amount(transition)?)
                    .ok_or_else(|| anyhow!("The proposed mint overflows the total supply of microcredits"))?;
            }
            // If the transition contains a split, subtract the amount from the total supply.
            if transition.is_split() {
                // TODO (howardwu): Add a test that calls `split`, checks the output records - input records == 10_000u64.
                // Subtract the amount split from the total supply.
                next_total_supply = next_total_supply
                    .checked_sub(10_000u64)
                    .ok_or_else(|| anyhow!("The proposed split underflows the total supply of microcredits"))?;
            }
        }
    }
    // Return the final total supply in microcredits.
    Ok(next_total_supply)
}<|MERGE_RESOLUTION|>--- conflicted
+++ resolved
@@ -59,13 +59,8 @@
     // Iterate through the transactions to calculate the next total supply of microcredits.
     for confirmed in transactions.iter() {
         // Subtract the fee from the total supply.
-<<<<<<< HEAD
-        final_total_supply = final_total_supply
+        next_total_supply = next_total_supply
             .checked_sub(*confirmed.fee_amount()?)
-=======
-        next_total_supply = next_total_supply
-            .checked_sub(*confirmed.fee()?)
->>>>>>> 891fd08b
             .ok_or_else(|| anyhow!("The proposed fee underflows the total supply of microcredits"))?;
 
         // Iterate over the transitions in the transaction.
